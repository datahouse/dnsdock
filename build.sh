--- conflicted
+++ resolved
@@ -3,10 +3,6 @@
 set +x
 
 go get
-<<<<<<< HEAD
-CGO_ENABLED=0 GOOS=linux go build -a -installsuffix cgo -a -tags netgo -ldflags '-w'
-=======
 CGO_ENABLED=0 GOOS=linux go build -a -installsuffix cgo -a -tags netgo -ldflags '-w'
 
-mv dnsdock /go/bin/dnsdock
->>>>>>> 6cc5fa13
+mv dnsdock /go/bin/dnsdock